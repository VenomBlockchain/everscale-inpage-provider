--- conflicted
+++ resolved
@@ -120,11 +120,7 @@
 					<div class="tsd-signature tsd-kind-icon">make<wbr>Producer<span class="tsd-signature-symbol">:</span> <span class="tsd-signature-symbol">(</span>onData<span class="tsd-signature-symbol">: </span><span class="tsd-signature-symbol">(</span>event<span class="tsd-signature-symbol">: </span><span class="tsd-signature-type">P</span><span class="tsd-signature-symbol">)</span><span class="tsd-signature-symbol"> =&gt; </span><span class="tsd-signature-type">Promise</span><span class="tsd-signature-symbol">&lt;</span><span class="tsd-signature-type">void</span><span class="tsd-signature-symbol">&gt;</span>, onEnd<span class="tsd-signature-symbol">: </span><span class="tsd-signature-symbol">(</span><span class="tsd-signature-symbol">)</span><span class="tsd-signature-symbol"> =&gt; </span><span class="tsd-signature-type">void</span><span class="tsd-signature-symbol">)</span><span class="tsd-signature-symbol"> =&gt; </span><span class="tsd-signature-type">void</span></div>
 					<aside class="tsd-sources">
 						<ul>
-<<<<<<< HEAD
-							<li>Defined in <a href="https://github.com/broxus/ton-inpage-provider/blob/bbbd821/src/stream.ts#L189">src/stream.ts:189</a></li>
-=======
-							<li>Defined in <a href="https://github.com/broxus/ton-inpage-provider/blob/7b10c02/src/stream.ts#L189">src/stream.ts:189</a></li>
->>>>>>> 397eac64
+							<li>Defined in <a href="https://github.com/broxus/ton-inpage-provider/blob/8708874/src/stream.ts#L189">src/stream.ts:189</a></li>
 						</ul>
 					</aside>
 					<div class="tsd-type-declaration">
@@ -188,11 +184,7 @@
 					<div class="tsd-signature tsd-kind-icon">stop<wbr>Producer<span class="tsd-signature-symbol">:</span> <span class="tsd-signature-symbol">(</span><span class="tsd-signature-symbol">)</span><span class="tsd-signature-symbol"> =&gt; </span><span class="tsd-signature-type">void</span></div>
 					<aside class="tsd-sources">
 						<ul>
-<<<<<<< HEAD
-							<li>Defined in <a href="https://github.com/broxus/ton-inpage-provider/blob/bbbd821/src/stream.ts#L190">src/stream.ts:190</a></li>
-=======
-							<li>Defined in <a href="https://github.com/broxus/ton-inpage-provider/blob/7b10c02/src/stream.ts#L190">src/stream.ts:190</a></li>
->>>>>>> 397eac64
+							<li>Defined in <a href="https://github.com/broxus/ton-inpage-provider/blob/8708874/src/stream.ts#L190">src/stream.ts:190</a></li>
 						</ul>
 					</aside>
 					<div class="tsd-type-declaration">
@@ -224,11 +216,7 @@
 						<li class="tsd-description">
 							<aside class="tsd-sources">
 								<ul>
-<<<<<<< HEAD
-									<li>Defined in <a href="https://github.com/broxus/ton-inpage-provider/blob/bbbd821/src/stream.ts#L198">src/stream.ts:198</a></li>
-=======
-									<li>Defined in <a href="https://github.com/broxus/ton-inpage-provider/blob/7b10c02/src/stream.ts#L198">src/stream.ts:198</a></li>
->>>>>>> 397eac64
+									<li>Defined in <a href="https://github.com/broxus/ton-inpage-provider/blob/8708874/src/stream.ts#L198">src/stream.ts:198</a></li>
 								</ul>
 							</aside>
 							<h4 class="tsd-parameters-title">Parameters</h4>
@@ -269,11 +257,7 @@
 						<li class="tsd-description">
 							<aside class="tsd-sources">
 								<ul>
-<<<<<<< HEAD
-									<li>Defined in <a href="https://github.com/broxus/ton-inpage-provider/blob/bbbd821/src/stream.ts#L200">src/stream.ts:200</a></li>
-=======
-									<li>Defined in <a href="https://github.com/broxus/ton-inpage-provider/blob/7b10c02/src/stream.ts#L200">src/stream.ts:200</a></li>
->>>>>>> 397eac64
+									<li>Defined in <a href="https://github.com/broxus/ton-inpage-provider/blob/8708874/src/stream.ts#L200">src/stream.ts:200</a></li>
 								</ul>
 							</aside>
 							<h4 class="tsd-type-parameters-title">Type parameters</h4>
@@ -320,11 +304,7 @@
 						<li class="tsd-description">
 							<aside class="tsd-sources">
 								<ul>
-<<<<<<< HEAD
-									<li>Defined in <a href="https://github.com/broxus/ton-inpage-provider/blob/bbbd821/src/stream.ts#L192">src/stream.ts:192</a></li>
-=======
-									<li>Defined in <a href="https://github.com/broxus/ton-inpage-provider/blob/7b10c02/src/stream.ts#L192">src/stream.ts:192</a></li>
->>>>>>> 397eac64
+									<li>Defined in <a href="https://github.com/broxus/ton-inpage-provider/blob/8708874/src/stream.ts#L192">src/stream.ts:192</a></li>
 								</ul>
 							</aside>
 							<h4 class="tsd-returns-title">Returns <span class="tsd-signature-type">Promise</span><span class="tsd-signature-symbol">&lt;</span><span class="tsd-signature-type">T</span><span class="tsd-signature-symbol">&gt;</span></h4>
@@ -341,11 +321,7 @@
 						<li class="tsd-description">
 							<aside class="tsd-sources">
 								<ul>
-<<<<<<< HEAD
-									<li>Defined in <a href="https://github.com/broxus/ton-inpage-provider/blob/bbbd821/src/stream.ts#L204">src/stream.ts:204</a></li>
-=======
-									<li>Defined in <a href="https://github.com/broxus/ton-inpage-provider/blob/7b10c02/src/stream.ts#L204">src/stream.ts:204</a></li>
->>>>>>> 397eac64
+									<li>Defined in <a href="https://github.com/broxus/ton-inpage-provider/blob/8708874/src/stream.ts#L204">src/stream.ts:204</a></li>
 								</ul>
 							</aside>
 							<h4 class="tsd-type-parameters-title">Type parameters</h4>
@@ -392,11 +368,7 @@
 						<li class="tsd-description">
 							<aside class="tsd-sources">
 								<ul>
-<<<<<<< HEAD
-									<li>Defined in <a href="https://github.com/broxus/ton-inpage-provider/blob/bbbd821/src/stream.ts#L202">src/stream.ts:202</a></li>
-=======
-									<li>Defined in <a href="https://github.com/broxus/ton-inpage-provider/blob/7b10c02/src/stream.ts#L202">src/stream.ts:202</a></li>
->>>>>>> 397eac64
+									<li>Defined in <a href="https://github.com/broxus/ton-inpage-provider/blob/8708874/src/stream.ts#L202">src/stream.ts:202</a></li>
 								</ul>
 							</aside>
 							<h4 class="tsd-type-parameters-title">Type parameters</h4>
@@ -443,11 +415,7 @@
 						<li class="tsd-description">
 							<aside class="tsd-sources">
 								<ul>
-<<<<<<< HEAD
-									<li>Defined in <a href="https://github.com/broxus/ton-inpage-provider/blob/bbbd821/src/stream.ts#L196">src/stream.ts:196</a></li>
-=======
-									<li>Defined in <a href="https://github.com/broxus/ton-inpage-provider/blob/7b10c02/src/stream.ts#L196">src/stream.ts:196</a></li>
->>>>>>> 397eac64
+									<li>Defined in <a href="https://github.com/broxus/ton-inpage-provider/blob/8708874/src/stream.ts#L196">src/stream.ts:196</a></li>
 								</ul>
 							</aside>
 							<h4 class="tsd-parameters-title">Parameters</h4>
@@ -470,11 +438,7 @@
 						<li class="tsd-description">
 							<aside class="tsd-sources">
 								<ul>
-<<<<<<< HEAD
-									<li>Defined in <a href="https://github.com/broxus/ton-inpage-provider/blob/bbbd821/src/stream.ts#L194">src/stream.ts:194</a></li>
-=======
-									<li>Defined in <a href="https://github.com/broxus/ton-inpage-provider/blob/7b10c02/src/stream.ts#L194">src/stream.ts:194</a></li>
->>>>>>> 397eac64
+									<li>Defined in <a href="https://github.com/broxus/ton-inpage-provider/blob/8708874/src/stream.ts#L194">src/stream.ts:194</a></li>
 								</ul>
 							</aside>
 							<h4 class="tsd-parameters-title">Parameters</h4>
@@ -515,11 +479,7 @@
 						<li class="tsd-description">
 							<aside class="tsd-sources">
 								<ul>
-<<<<<<< HEAD
-									<li>Defined in <a href="https://github.com/broxus/ton-inpage-provider/blob/bbbd821/src/stream.ts#L206">src/stream.ts:206</a></li>
-=======
-									<li>Defined in <a href="https://github.com/broxus/ton-inpage-provider/blob/7b10c02/src/stream.ts#L206">src/stream.ts:206</a></li>
->>>>>>> 397eac64
+									<li>Defined in <a href="https://github.com/broxus/ton-inpage-provider/blob/8708874/src/stream.ts#L206">src/stream.ts:206</a></li>
 								</ul>
 							</aside>
 							<h4 class="tsd-parameters-title">Parameters</h4>
@@ -542,11 +502,7 @@
 						<li class="tsd-description">
 							<aside class="tsd-sources">
 								<ul>
-<<<<<<< HEAD
-									<li>Defined in <a href="https://github.com/broxus/ton-inpage-provider/blob/bbbd821/src/stream.ts#L208">src/stream.ts:208</a></li>
-=======
-									<li>Defined in <a href="https://github.com/broxus/ton-inpage-provider/blob/7b10c02/src/stream.ts#L208">src/stream.ts:208</a></li>
->>>>>>> 397eac64
+									<li>Defined in <a href="https://github.com/broxus/ton-inpage-provider/blob/8708874/src/stream.ts#L208">src/stream.ts:208</a></li>
 								</ul>
 							</aside>
 							<h4 class="tsd-parameters-title">Parameters</h4>
