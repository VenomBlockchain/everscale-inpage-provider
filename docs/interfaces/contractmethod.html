<!doctype html>
<html class="default no-js">
<head>
	<meta charset="utf-8">
	<meta http-equiv="X-UA-Compatible" content="IE=edge">
	<title>ContractMethod | ton-inpage-provider - v0.1.29</title>
	<meta name="description" content="Documentation for ton-inpage-provider - v0.1.29">
	<meta name="viewport" content="width=device-width, initial-scale=1">
	<link rel="stylesheet" href="../assets/css/main.css">
	<script async src="../assets/js/search.js" id="search-script"></script>
</head>
<body>
<header>
	<div class="tsd-page-toolbar">
		<div class="container">
			<div class="table-wrap">
				<div class="table-cell" id="tsd-search" data-index="../assets/js/search.json" data-base="..">
					<div class="field">
						<label for="tsd-search-field" class="tsd-widget search no-caption">Search</label>
						<input id="tsd-search-field" type="text" />
					</div>
					<ul class="results">
						<li class="state loading">Preparing search index...</li>
						<li class="state failure">The search index is not available</li>
					</ul>
					<a href="../index.html" class="title">ton-inpage-provider - v0.1.29</a>
				</div>
				<div class="table-cell" id="tsd-widgets">
					<div id="tsd-filter">
						<a href="#" class="tsd-widget options no-caption" data-toggle="options">Options</a>
						<div class="tsd-filter-group">
							<div class="tsd-select" id="tsd-filter-visibility">
								<span class="tsd-select-label">All</span>
								<ul class="tsd-select-list">
									<li data-value="public">Public</li>
									<li data-value="protected">Public/Protected</li>
									<li data-value="private" class="selected">All</li>
								</ul>
							</div>
							<input type="checkbox" id="tsd-filter-inherited" checked />
							<label class="tsd-widget" for="tsd-filter-inherited">Inherited</label>
							<input type="checkbox" id="tsd-filter-externals" checked />
							<label class="tsd-widget" for="tsd-filter-externals">Externals</label>
						</div>
					</div>
					<a href="#" class="tsd-widget menu no-caption" data-toggle="menu">Menu</a>
				</div>
			</div>
		</div>
	</div>
	<div class="tsd-page-title">
		<div class="container">
			<ul class="tsd-breadcrumb">
				<li>
					<a href="../index.html">ton-inpage-provider - v0.1.29</a>
				</li>
				<li>
					<a href="contractmethod.html">ContractMethod</a>
				</li>
			</ul>
			<h1>Interface ContractMethod&lt;I, O&gt;</h1>
		</div>
	</div>
</header>
<div class="container container-main">
	<div class="row">
		<div class="col-8 col-content">
			<section class="tsd-panel tsd-type-parameters">
				<h3>Type parameters</h3>
				<ul class="tsd-type-parameters">
					<li>
						<h4>I</h4>
					</li>
					<li>
						<h4>O</h4>
					</li>
				</ul>
			</section>
			<section class="tsd-panel tsd-hierarchy">
				<h3>Hierarchy</h3>
				<ul class="tsd-hierarchy">
					<li>
						<span class="target">ContractMethod</span>
					</li>
				</ul>
			</section>
			<section class="tsd-panel-group tsd-index-group">
				<h2>Index</h2>
				<section class="tsd-panel tsd-index-panel">
					<div class="tsd-index-content">
						<section class="tsd-index-section ">
							<h3>Properties</h3>
							<ul class="tsd-index-list">
								<li class="tsd-kind-property tsd-parent-kind-interface"><a href="contractmethod.html#abi" class="tsd-kind-icon">abi</a></li>
								<li class="tsd-kind-property tsd-parent-kind-interface"><a href="contractmethod.html#address" class="tsd-kind-icon">address</a></li>
								<li class="tsd-kind-property tsd-parent-kind-interface"><a href="contractmethod.html#method" class="tsd-kind-icon">method</a></li>
								<li class="tsd-kind-property tsd-parent-kind-interface"><a href="contractmethod.html#params" class="tsd-kind-icon">params</a></li>
							</ul>
						</section>
						<section class="tsd-index-section ">
							<h3>Methods</h3>
							<ul class="tsd-index-list">
								<li class="tsd-kind-method tsd-parent-kind-interface"><a href="contractmethod.html#call" class="tsd-kind-icon">call</a></li>
								<li class="tsd-kind-method tsd-parent-kind-interface"><a href="contractmethod.html#estimatefees" class="tsd-kind-icon">estimate<wbr>Fees</a></li>
								<li class="tsd-kind-method tsd-parent-kind-interface"><a href="contractmethod.html#send" class="tsd-kind-icon">send</a></li>
								<li class="tsd-kind-method tsd-parent-kind-interface"><a href="contractmethod.html#sendexternal" class="tsd-kind-icon">send<wbr>External</a></li>
							</ul>
						</section>
					</div>
				</section>
			</section>
			<section class="tsd-panel-group tsd-member-group ">
				<h2>Properties</h2>
				<section class="tsd-panel tsd-member tsd-kind-property tsd-parent-kind-interface">
					<a name="abi" class="tsd-anchor"></a>
					<h3><span class="tsd-flag ts-flagReadonly">Readonly</span> abi</h3>
					<div class="tsd-signature tsd-kind-icon">abi<span class="tsd-signature-symbol">:</span> <span class="tsd-signature-type">string</span></div>
					<aside class="tsd-sources">
						<ul>
<<<<<<< HEAD
							<li>Defined in <a href="https://github.com/broxus/ton-inpage-provider/blob/bbbd821/src/contract.ts#L268">src/contract.ts:268</a></li>
=======
							<li>Defined in <a href="https://github.com/broxus/ton-inpage-provider/blob/7b10c02/src/contract.ts#L268">src/contract.ts:268</a></li>
>>>>>>> 397eac64
						</ul>
					</aside>
				</section>
				<section class="tsd-panel tsd-member tsd-kind-property tsd-parent-kind-interface">
					<a name="address" class="tsd-anchor"></a>
					<h3><span class="tsd-flag ts-flagReadonly">Readonly</span> address</h3>
					<div class="tsd-signature tsd-kind-icon">address<span class="tsd-signature-symbol">:</span> <a href="../classes/address.html" class="tsd-signature-type" data-tsd-kind="Class">Address</a></div>
					<aside class="tsd-sources">
						<ul>
<<<<<<< HEAD
							<li>Defined in <a href="https://github.com/broxus/ton-inpage-provider/blob/bbbd821/src/contract.ts#L267">src/contract.ts:267</a></li>
=======
							<li>Defined in <a href="https://github.com/broxus/ton-inpage-provider/blob/7b10c02/src/contract.ts#L267">src/contract.ts:267</a></li>
>>>>>>> 397eac64
						</ul>
					</aside>
					<div class="tsd-comment tsd-typography">
						<div class="lead">
							<p>Target contract address</p>
						</div>
					</div>
				</section>
				<section class="tsd-panel tsd-member tsd-kind-property tsd-parent-kind-interface">
					<a name="method" class="tsd-anchor"></a>
					<h3><span class="tsd-flag ts-flagReadonly">Readonly</span> method</h3>
					<div class="tsd-signature tsd-kind-icon">method<span class="tsd-signature-symbol">:</span> <span class="tsd-signature-type">string</span></div>
					<aside class="tsd-sources">
						<ul>
<<<<<<< HEAD
							<li>Defined in <a href="https://github.com/broxus/ton-inpage-provider/blob/bbbd821/src/contract.ts#L269">src/contract.ts:269</a></li>
=======
							<li>Defined in <a href="https://github.com/broxus/ton-inpage-provider/blob/7b10c02/src/contract.ts#L269">src/contract.ts:269</a></li>
>>>>>>> 397eac64
						</ul>
					</aside>
				</section>
				<section class="tsd-panel tsd-member tsd-kind-property tsd-parent-kind-interface">
					<a name="params" class="tsd-anchor"></a>
					<h3><span class="tsd-flag ts-flagReadonly">Readonly</span> params</h3>
					<div class="tsd-signature tsd-kind-icon">params<span class="tsd-signature-symbol">:</span> <span class="tsd-signature-type">I</span></div>
					<aside class="tsd-sources">
						<ul>
<<<<<<< HEAD
							<li>Defined in <a href="https://github.com/broxus/ton-inpage-provider/blob/bbbd821/src/contract.ts#L270">src/contract.ts:270</a></li>
=======
							<li>Defined in <a href="https://github.com/broxus/ton-inpage-provider/blob/7b10c02/src/contract.ts#L270">src/contract.ts:270</a></li>
>>>>>>> 397eac64
						</ul>
					</aside>
				</section>
			</section>
			<section class="tsd-panel-group tsd-member-group ">
				<h2>Methods</h2>
				<section class="tsd-panel tsd-member tsd-kind-method tsd-parent-kind-interface">
					<a name="call" class="tsd-anchor"></a>
					<h3>call</h3>
					<ul class="tsd-signatures tsd-kind-method tsd-parent-kind-interface">
						<li class="tsd-signature tsd-kind-icon">call<span class="tsd-signature-symbol">(</span>args<span class="tsd-signature-symbol">?: </span><a href="../index.html#callparams" class="tsd-signature-type" data-tsd-kind="Type alias">CallParams</a><span class="tsd-signature-symbol">)</span><span class="tsd-signature-symbol">: </span><span class="tsd-signature-type">Promise</span><span class="tsd-signature-symbol">&lt;</span><span class="tsd-signature-type">O</span><span class="tsd-signature-symbol">&gt;</span></li>
					</ul>
					<ul class="tsd-descriptions">
						<li class="tsd-description">
							<aside class="tsd-sources">
								<ul>
<<<<<<< HEAD
									<li>Defined in <a href="https://github.com/broxus/ton-inpage-provider/blob/bbbd821/src/contract.ts#L294">src/contract.ts:294</a></li>
=======
									<li>Defined in <a href="https://github.com/broxus/ton-inpage-provider/blob/7b10c02/src/contract.ts#L294">src/contract.ts:294</a></li>
>>>>>>> 397eac64
								</ul>
							</aside>
							<div class="tsd-comment tsd-typography">
								<div class="lead">
									<p>Runs message locally</p>
								</div>
							</div>
							<h4 class="tsd-parameters-title">Parameters</h4>
							<ul class="tsd-parameters">
								<li>
									<h5><span class="tsd-flag ts-flagOptional">Optional</span> args: <a href="../index.html#callparams" class="tsd-signature-type" data-tsd-kind="Type alias">CallParams</a></h5>
								</li>
							</ul>
							<h4 class="tsd-returns-title">Returns <span class="tsd-signature-type">Promise</span><span class="tsd-signature-symbol">&lt;</span><span class="tsd-signature-type">O</span><span class="tsd-signature-symbol">&gt;</span></h4>
						</li>
					</ul>
				</section>
				<section class="tsd-panel tsd-member tsd-kind-method tsd-parent-kind-interface">
					<a name="estimatefees" class="tsd-anchor"></a>
					<h3>estimate<wbr>Fees</h3>
					<ul class="tsd-signatures tsd-kind-method tsd-parent-kind-interface">
						<li class="tsd-signature tsd-kind-icon">estimate<wbr>Fees<span class="tsd-signature-symbol">(</span>args<span class="tsd-signature-symbol">: </span><a href="../index.html#sendinternalparams" class="tsd-signature-type" data-tsd-kind="Type alias">SendInternalParams</a><span class="tsd-signature-symbol">)</span><span class="tsd-signature-symbol">: </span><span class="tsd-signature-type">Promise</span><span class="tsd-signature-symbol">&lt;</span><span class="tsd-signature-type">string</span><span class="tsd-signature-symbol">&gt;</span></li>
					</ul>
					<ul class="tsd-descriptions">
						<li class="tsd-description">
							<aside class="tsd-sources">
								<ul>
<<<<<<< HEAD
									<li>Defined in <a href="https://github.com/broxus/ton-inpage-provider/blob/bbbd821/src/contract.ts#L282">src/contract.ts:282</a></li>
=======
									<li>Defined in <a href="https://github.com/broxus/ton-inpage-provider/blob/7b10c02/src/contract.ts#L282">src/contract.ts:282</a></li>
>>>>>>> 397eac64
								</ul>
							</aside>
							<div class="tsd-comment tsd-typography">
								<div class="lead">
									<p>Estimates wallet fee for calling this method as an internal message</p>
								</div>
							</div>
							<h4 class="tsd-parameters-title">Parameters</h4>
							<ul class="tsd-parameters">
								<li>
									<h5>args: <a href="../index.html#sendinternalparams" class="tsd-signature-type" data-tsd-kind="Type alias">SendInternalParams</a></h5>
								</li>
							</ul>
							<h4 class="tsd-returns-title">Returns <span class="tsd-signature-type">Promise</span><span class="tsd-signature-symbol">&lt;</span><span class="tsd-signature-type">string</span><span class="tsd-signature-symbol">&gt;</span></h4>
						</li>
					</ul>
				</section>
				<section class="tsd-panel tsd-member tsd-kind-method tsd-parent-kind-interface">
					<a name="send" class="tsd-anchor"></a>
					<h3>send</h3>
					<ul class="tsd-signatures tsd-kind-method tsd-parent-kind-interface">
						<li class="tsd-signature tsd-kind-icon">send<span class="tsd-signature-symbol">(</span>args<span class="tsd-signature-symbol">: </span><a href="../index.html#sendinternalparams" class="tsd-signature-type" data-tsd-kind="Type alias">SendInternalParams</a><span class="tsd-signature-symbol">)</span><span class="tsd-signature-symbol">: </span><span class="tsd-signature-type">Promise</span><span class="tsd-signature-symbol">&lt;</span><a href="../index.html#transaction" class="tsd-signature-type" data-tsd-kind="Type alias">Transaction</a><span class="tsd-signature-symbol">&lt;</span><a href="../classes/address.html" class="tsd-signature-type" data-tsd-kind="Class">Address</a><span class="tsd-signature-symbol">&gt;</span><span class="tsd-signature-symbol">&gt;</span></li>
					</ul>
					<ul class="tsd-descriptions">
						<li class="tsd-description">
							<aside class="tsd-sources">
								<ul>
<<<<<<< HEAD
									<li>Defined in <a href="https://github.com/broxus/ton-inpage-provider/blob/bbbd821/src/contract.ts#L277">src/contract.ts:277</a></li>
=======
									<li>Defined in <a href="https://github.com/broxus/ton-inpage-provider/blob/7b10c02/src/contract.ts#L277">src/contract.ts:277</a></li>
>>>>>>> 397eac64
								</ul>
							</aside>
							<div class="tsd-comment tsd-typography">
								<div class="lead">
									<p>Sends internal message and returns wallet transactions</p>
								</div>
							</div>
							<h4 class="tsd-parameters-title">Parameters</h4>
							<ul class="tsd-parameters">
								<li>
									<h5>args: <a href="../index.html#sendinternalparams" class="tsd-signature-type" data-tsd-kind="Type alias">SendInternalParams</a></h5>
									<div class="tsd-comment tsd-typography">
									</div>
								</li>
							</ul>
							<h4 class="tsd-returns-title">Returns <span class="tsd-signature-type">Promise</span><span class="tsd-signature-symbol">&lt;</span><a href="../index.html#transaction" class="tsd-signature-type" data-tsd-kind="Type alias">Transaction</a><span class="tsd-signature-symbol">&lt;</span><a href="../classes/address.html" class="tsd-signature-type" data-tsd-kind="Class">Address</a><span class="tsd-signature-symbol">&gt;</span><span class="tsd-signature-symbol">&gt;</span></h4>
						</li>
					</ul>
				</section>
				<section class="tsd-panel tsd-member tsd-kind-method tsd-parent-kind-interface">
					<a name="sendexternal" class="tsd-anchor"></a>
					<h3>send<wbr>External</h3>
					<ul class="tsd-signatures tsd-kind-method tsd-parent-kind-interface">
						<li class="tsd-signature tsd-kind-icon">send<wbr>External<span class="tsd-signature-symbol">(</span>args<span class="tsd-signature-symbol">: </span><a href="../index.html#sendexternalparams" class="tsd-signature-type" data-tsd-kind="Type alias">SendExternalParams</a><span class="tsd-signature-symbol">)</span><span class="tsd-signature-symbol">: </span><span class="tsd-signature-type">Promise</span><span class="tsd-signature-symbol">&lt;</span><span class="tsd-signature-symbol">{ </span>output<span class="tsd-signature-symbol">?: </span><span class="tsd-signature-type">O</span><span class="tsd-signature-symbol">; </span>transaction<span class="tsd-signature-symbol">: </span><a href="../index.html#transaction" class="tsd-signature-type" data-tsd-kind="Type alias">Transaction</a><span class="tsd-signature-symbol">&lt;</span><a href="../classes/address.html" class="tsd-signature-type" data-tsd-kind="Class">Address</a><span class="tsd-signature-symbol">&gt;</span><span class="tsd-signature-symbol"> }</span><span class="tsd-signature-symbol">&gt;</span></li>
					</ul>
					<ul class="tsd-descriptions">
						<li class="tsd-description">
							<aside class="tsd-sources">
								<ul>
<<<<<<< HEAD
									<li>Defined in <a href="https://github.com/broxus/ton-inpage-provider/blob/bbbd821/src/contract.ts#L289">src/contract.ts:289</a></li>
=======
									<li>Defined in <a href="https://github.com/broxus/ton-inpage-provider/blob/7b10c02/src/contract.ts#L289">src/contract.ts:289</a></li>
>>>>>>> 397eac64
								</ul>
							</aside>
							<div class="tsd-comment tsd-typography">
								<div class="lead">
									<p>Sends external message and returns contract transaction with parsed output</p>
								</div>
							</div>
							<h4 class="tsd-parameters-title">Parameters</h4>
							<ul class="tsd-parameters">
								<li>
									<h5>args: <a href="../index.html#sendexternalparams" class="tsd-signature-type" data-tsd-kind="Type alias">SendExternalParams</a></h5>
									<div class="tsd-comment tsd-typography">
									</div>
								</li>
							</ul>
							<h4 class="tsd-returns-title">Returns <span class="tsd-signature-type">Promise</span><span class="tsd-signature-symbol">&lt;</span><span class="tsd-signature-symbol">{ </span>output<span class="tsd-signature-symbol">?: </span><span class="tsd-signature-type">O</span><span class="tsd-signature-symbol">; </span>transaction<span class="tsd-signature-symbol">: </span><a href="../index.html#transaction" class="tsd-signature-type" data-tsd-kind="Type alias">Transaction</a><span class="tsd-signature-symbol">&lt;</span><a href="../classes/address.html" class="tsd-signature-type" data-tsd-kind="Class">Address</a><span class="tsd-signature-symbol">&gt;</span><span class="tsd-signature-symbol"> }</span><span class="tsd-signature-symbol">&gt;</span></h4>
						</li>
					</ul>
				</section>
			</section>
		</div>
		<div class="col-4 col-menu menu-sticky-wrap menu-highlight">
			<nav class="tsd-navigation primary">
				<ul>
					<li class=" ">
						<a href="../index.html">Exports</a>
					</li>
				</ul>
			</nav>
			<nav class="tsd-navigation secondary menu-sticky">
				<ul class="before-current">
				</ul>
				<ul class="current">
					<li class="current tsd-kind-interface tsd-has-type-parameter">
						<a href="contractmethod.html" class="tsd-kind-icon">Contract<wbr>Method</a>
						<ul>
							<li class=" tsd-kind-property tsd-parent-kind-interface">
								<a href="contractmethod.html#abi" class="tsd-kind-icon">abi</a>
							</li>
							<li class=" tsd-kind-property tsd-parent-kind-interface">
								<a href="contractmethod.html#address" class="tsd-kind-icon">address</a>
							</li>
							<li class=" tsd-kind-property tsd-parent-kind-interface">
								<a href="contractmethod.html#method" class="tsd-kind-icon">method</a>
							</li>
							<li class=" tsd-kind-property tsd-parent-kind-interface">
								<a href="contractmethod.html#params" class="tsd-kind-icon">params</a>
							</li>
							<li class=" tsd-kind-method tsd-parent-kind-interface">
								<a href="contractmethod.html#call" class="tsd-kind-icon">call</a>
							</li>
							<li class=" tsd-kind-method tsd-parent-kind-interface">
								<a href="contractmethod.html#estimatefees" class="tsd-kind-icon">estimate<wbr>Fees</a>
							</li>
							<li class=" tsd-kind-method tsd-parent-kind-interface">
								<a href="contractmethod.html#send" class="tsd-kind-icon">send</a>
							</li>
							<li class=" tsd-kind-method tsd-parent-kind-interface">
								<a href="contractmethod.html#sendexternal" class="tsd-kind-icon">send<wbr>External</a>
							</li>
						</ul>
					</li>
				</ul>
				<ul class="after-current">
				</ul>
			</nav>
		</div>
	</div>
</div>
<footer>
	<div class="container">
		<h2>Legend</h2>
		<div class="tsd-legend-group">
			<ul class="tsd-legend">
				<li class="tsd-kind-constructor tsd-parent-kind-class"><span class="tsd-kind-icon">Constructor</span></li>
				<li class="tsd-kind-property tsd-parent-kind-class"><span class="tsd-kind-icon">Property</span></li>
				<li class="tsd-kind-method tsd-parent-kind-class"><span class="tsd-kind-icon">Method</span></li>
			</ul>
			<ul class="tsd-legend">
				<li class="tsd-kind-property tsd-parent-kind-interface"><span class="tsd-kind-icon">Property</span></li>
				<li class="tsd-kind-method tsd-parent-kind-interface"><span class="tsd-kind-icon">Method</span></li>
			</ul>
			<ul class="tsd-legend">
				<li class="tsd-kind-method tsd-parent-kind-class tsd-is-inherited"><span class="tsd-kind-icon">Inherited method</span></li>
			</ul>
		</div>
	</div>
</footer>
<div class="overlay"></div>
<script src="../assets/js/main.js"></script>
</body>
</html><|MERGE_RESOLUTION|>--- conflicted
+++ resolved
@@ -117,11 +117,7 @@
 					<div class="tsd-signature tsd-kind-icon">abi<span class="tsd-signature-symbol">:</span> <span class="tsd-signature-type">string</span></div>
 					<aside class="tsd-sources">
 						<ul>
-<<<<<<< HEAD
-							<li>Defined in <a href="https://github.com/broxus/ton-inpage-provider/blob/bbbd821/src/contract.ts#L268">src/contract.ts:268</a></li>
-=======
-							<li>Defined in <a href="https://github.com/broxus/ton-inpage-provider/blob/7b10c02/src/contract.ts#L268">src/contract.ts:268</a></li>
->>>>>>> 397eac64
+							<li>Defined in <a href="https://github.com/broxus/ton-inpage-provider/blob/8708874/src/contract.ts#L268">src/contract.ts:268</a></li>
 						</ul>
 					</aside>
 				</section>
@@ -131,11 +127,7 @@
 					<div class="tsd-signature tsd-kind-icon">address<span class="tsd-signature-symbol">:</span> <a href="../classes/address.html" class="tsd-signature-type" data-tsd-kind="Class">Address</a></div>
 					<aside class="tsd-sources">
 						<ul>
-<<<<<<< HEAD
-							<li>Defined in <a href="https://github.com/broxus/ton-inpage-provider/blob/bbbd821/src/contract.ts#L267">src/contract.ts:267</a></li>
-=======
-							<li>Defined in <a href="https://github.com/broxus/ton-inpage-provider/blob/7b10c02/src/contract.ts#L267">src/contract.ts:267</a></li>
->>>>>>> 397eac64
+							<li>Defined in <a href="https://github.com/broxus/ton-inpage-provider/blob/8708874/src/contract.ts#L267">src/contract.ts:267</a></li>
 						</ul>
 					</aside>
 					<div class="tsd-comment tsd-typography">
@@ -150,11 +142,7 @@
 					<div class="tsd-signature tsd-kind-icon">method<span class="tsd-signature-symbol">:</span> <span class="tsd-signature-type">string</span></div>
 					<aside class="tsd-sources">
 						<ul>
-<<<<<<< HEAD
-							<li>Defined in <a href="https://github.com/broxus/ton-inpage-provider/blob/bbbd821/src/contract.ts#L269">src/contract.ts:269</a></li>
-=======
-							<li>Defined in <a href="https://github.com/broxus/ton-inpage-provider/blob/7b10c02/src/contract.ts#L269">src/contract.ts:269</a></li>
->>>>>>> 397eac64
+							<li>Defined in <a href="https://github.com/broxus/ton-inpage-provider/blob/8708874/src/contract.ts#L269">src/contract.ts:269</a></li>
 						</ul>
 					</aside>
 				</section>
@@ -164,11 +152,7 @@
 					<div class="tsd-signature tsd-kind-icon">params<span class="tsd-signature-symbol">:</span> <span class="tsd-signature-type">I</span></div>
 					<aside class="tsd-sources">
 						<ul>
-<<<<<<< HEAD
-							<li>Defined in <a href="https://github.com/broxus/ton-inpage-provider/blob/bbbd821/src/contract.ts#L270">src/contract.ts:270</a></li>
-=======
-							<li>Defined in <a href="https://github.com/broxus/ton-inpage-provider/blob/7b10c02/src/contract.ts#L270">src/contract.ts:270</a></li>
->>>>>>> 397eac64
+							<li>Defined in <a href="https://github.com/broxus/ton-inpage-provider/blob/8708874/src/contract.ts#L270">src/contract.ts:270</a></li>
 						</ul>
 					</aside>
 				</section>
@@ -185,11 +169,7 @@
 						<li class="tsd-description">
 							<aside class="tsd-sources">
 								<ul>
-<<<<<<< HEAD
-									<li>Defined in <a href="https://github.com/broxus/ton-inpage-provider/blob/bbbd821/src/contract.ts#L294">src/contract.ts:294</a></li>
-=======
-									<li>Defined in <a href="https://github.com/broxus/ton-inpage-provider/blob/7b10c02/src/contract.ts#L294">src/contract.ts:294</a></li>
->>>>>>> 397eac64
+									<li>Defined in <a href="https://github.com/broxus/ton-inpage-provider/blob/8708874/src/contract.ts#L294">src/contract.ts:294</a></li>
 								</ul>
 							</aside>
 							<div class="tsd-comment tsd-typography">
@@ -217,11 +197,7 @@
 						<li class="tsd-description">
 							<aside class="tsd-sources">
 								<ul>
-<<<<<<< HEAD
-									<li>Defined in <a href="https://github.com/broxus/ton-inpage-provider/blob/bbbd821/src/contract.ts#L282">src/contract.ts:282</a></li>
-=======
-									<li>Defined in <a href="https://github.com/broxus/ton-inpage-provider/blob/7b10c02/src/contract.ts#L282">src/contract.ts:282</a></li>
->>>>>>> 397eac64
+									<li>Defined in <a href="https://github.com/broxus/ton-inpage-provider/blob/8708874/src/contract.ts#L282">src/contract.ts:282</a></li>
 								</ul>
 							</aside>
 							<div class="tsd-comment tsd-typography">
@@ -249,11 +225,7 @@
 						<li class="tsd-description">
 							<aside class="tsd-sources">
 								<ul>
-<<<<<<< HEAD
-									<li>Defined in <a href="https://github.com/broxus/ton-inpage-provider/blob/bbbd821/src/contract.ts#L277">src/contract.ts:277</a></li>
-=======
-									<li>Defined in <a href="https://github.com/broxus/ton-inpage-provider/blob/7b10c02/src/contract.ts#L277">src/contract.ts:277</a></li>
->>>>>>> 397eac64
+									<li>Defined in <a href="https://github.com/broxus/ton-inpage-provider/blob/8708874/src/contract.ts#L277">src/contract.ts:277</a></li>
 								</ul>
 							</aside>
 							<div class="tsd-comment tsd-typography">
@@ -283,11 +255,7 @@
 						<li class="tsd-description">
 							<aside class="tsd-sources">
 								<ul>
-<<<<<<< HEAD
-									<li>Defined in <a href="https://github.com/broxus/ton-inpage-provider/blob/bbbd821/src/contract.ts#L289">src/contract.ts:289</a></li>
-=======
-									<li>Defined in <a href="https://github.com/broxus/ton-inpage-provider/blob/7b10c02/src/contract.ts#L289">src/contract.ts:289</a></li>
->>>>>>> 397eac64
+									<li>Defined in <a href="https://github.com/broxus/ton-inpage-provider/blob/8708874/src/contract.ts#L289">src/contract.ts:289</a></li>
 								</ul>
 							</aside>
 							<div class="tsd-comment tsd-typography">
