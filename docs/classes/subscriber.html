<!doctype html>
<html class="default no-js">
<head>
	<meta charset="utf-8">
	<meta http-equiv="X-UA-Compatible" content="IE=edge">
	<title>Subscriber | ton-inpage-provider - v0.1.29</title>
	<meta name="description" content="Documentation for ton-inpage-provider - v0.1.29">
	<meta name="viewport" content="width=device-width, initial-scale=1">
	<link rel="stylesheet" href="../assets/css/main.css">
	<script async src="../assets/js/search.js" id="search-script"></script>
</head>
<body>
<header>
	<div class="tsd-page-toolbar">
		<div class="container">
			<div class="table-wrap">
				<div class="table-cell" id="tsd-search" data-index="../assets/js/search.json" data-base="..">
					<div class="field">
						<label for="tsd-search-field" class="tsd-widget search no-caption">Search</label>
						<input id="tsd-search-field" type="text" />
					</div>
					<ul class="results">
						<li class="state loading">Preparing search index...</li>
						<li class="state failure">The search index is not available</li>
					</ul>
					<a href="../index.html" class="title">ton-inpage-provider - v0.1.29</a>
				</div>
				<div class="table-cell" id="tsd-widgets">
					<div id="tsd-filter">
						<a href="#" class="tsd-widget options no-caption" data-toggle="options">Options</a>
						<div class="tsd-filter-group">
							<div class="tsd-select" id="tsd-filter-visibility">
								<span class="tsd-select-label">All</span>
								<ul class="tsd-select-list">
									<li data-value="public">Public</li>
									<li data-value="protected">Public/Protected</li>
									<li data-value="private" class="selected">All</li>
								</ul>
							</div>
							<input type="checkbox" id="tsd-filter-inherited" checked />
							<label class="tsd-widget" for="tsd-filter-inherited">Inherited</label>
							<input type="checkbox" id="tsd-filter-externals" checked />
							<label class="tsd-widget" for="tsd-filter-externals">Externals</label>
						</div>
					</div>
					<a href="#" class="tsd-widget menu no-caption" data-toggle="menu">Menu</a>
				</div>
			</div>
		</div>
	</div>
	<div class="tsd-page-title">
		<div class="container">
			<ul class="tsd-breadcrumb">
				<li>
					<a href="../index.html">ton-inpage-provider - v0.1.29</a>
				</li>
				<li>
					<a href="subscriber.html">Subscriber</a>
				</li>
			</ul>
			<h1>Class Subscriber</h1>
		</div>
	</div>
</header>
<div class="container container-main">
	<div class="row">
		<div class="col-8 col-content">
			<section class="tsd-panel tsd-hierarchy">
				<h3>Hierarchy</h3>
				<ul class="tsd-hierarchy">
					<li>
						<span class="target">Subscriber</span>
					</li>
				</ul>
			</section>
			<section class="tsd-panel-group tsd-index-group">
				<h2>Index</h2>
				<section class="tsd-panel tsd-index-panel">
					<div class="tsd-index-content">
						<section class="tsd-index-section ">
							<h3>Constructors</h3>
							<ul class="tsd-index-list">
								<li class="tsd-kind-constructor tsd-parent-kind-class"><a href="subscriber.html#constructor" class="tsd-kind-icon">constructor</a></li>
							</ul>
						</section>
						<section class="tsd-index-section ">
							<h3>Methods</h3>
							<ul class="tsd-index-list">
								<li class="tsd-kind-method tsd-parent-kind-class"><a href="subscriber.html#oldtransactions" class="tsd-kind-icon">old<wbr>Transactions</a></li>
								<li class="tsd-kind-method tsd-parent-kind-class"><a href="subscriber.html#states" class="tsd-kind-icon">states</a></li>
								<li class="tsd-kind-method tsd-parent-kind-class"><a href="subscriber.html#transactions" class="tsd-kind-icon">transactions</a></li>
								<li class="tsd-kind-method tsd-parent-kind-class"><a href="subscriber.html#unsubscribe" class="tsd-kind-icon">unsubscribe</a></li>
							</ul>
						</section>
					</div>
				</section>
			</section>
			<section class="tsd-panel-group tsd-member-group ">
				<h2>Constructors</h2>
				<section class="tsd-panel tsd-member tsd-kind-constructor tsd-parent-kind-class">
					<a name="constructor" class="tsd-anchor"></a>
					<h3>constructor</h3>
					<ul class="tsd-signatures tsd-kind-constructor tsd-parent-kind-class">
						<li class="tsd-signature tsd-kind-icon">new <wbr>Subscriber<span class="tsd-signature-symbol">(</span>ton<span class="tsd-signature-symbol">: </span><a href="providerrpcclient.html" class="tsd-signature-type" data-tsd-kind="Class">ProviderRpcClient</a><span class="tsd-signature-symbol">)</span><span class="tsd-signature-symbol">: </span><a href="subscriber.html" class="tsd-signature-type" data-tsd-kind="Class">Subscriber</a></li>
					</ul>
					<ul class="tsd-descriptions">
						<li class="tsd-description">
							<aside class="tsd-sources">
								<ul>
<<<<<<< HEAD
									<li>Defined in <a href="https://github.com/broxus/ton-inpage-provider/blob/bbbd821/src/stream.ts#L26">src/stream.ts:26</a></li>
=======
									<li>Defined in <a href="https://github.com/broxus/ton-inpage-provider/blob/7b10c02/src/stream.ts#L26">src/stream.ts:26</a></li>
>>>>>>> 397eac64
								</ul>
							</aside>
							<h4 class="tsd-parameters-title">Parameters</h4>
							<ul class="tsd-parameters">
								<li>
									<h5>ton: <a href="providerrpcclient.html" class="tsd-signature-type" data-tsd-kind="Class">ProviderRpcClient</a></h5>
								</li>
							</ul>
							<h4 class="tsd-returns-title">Returns <a href="subscriber.html" class="tsd-signature-type" data-tsd-kind="Class">Subscriber</a></h4>
						</li>
					</ul>
				</section>
			</section>
			<section class="tsd-panel-group tsd-member-group ">
				<h2>Methods</h2>
				<section class="tsd-panel tsd-member tsd-kind-method tsd-parent-kind-class">
					<a name="oldtransactions" class="tsd-anchor"></a>
					<h3>old<wbr>Transactions</h3>
					<ul class="tsd-signatures tsd-kind-method tsd-parent-kind-class">
						<li class="tsd-signature tsd-kind-icon">old<wbr>Transactions<span class="tsd-signature-symbol">(</span>address<span class="tsd-signature-symbol">: </span><a href="address.html" class="tsd-signature-type" data-tsd-kind="Class">Address</a>, filter<span class="tsd-signature-symbol">?: </span><span class="tsd-signature-symbol">{ </span>fromLt<span class="tsd-signature-symbol">?: </span><span class="tsd-signature-type">string</span><span class="tsd-signature-symbol">; </span>fromUtime<span class="tsd-signature-symbol">?: </span><span class="tsd-signature-type">number</span><span class="tsd-signature-symbol"> }</span><span class="tsd-signature-symbol">)</span><span class="tsd-signature-symbol">: </span><a href="../interfaces/stream.html" class="tsd-signature-type" data-tsd-kind="Interface">Stream</a><span class="tsd-signature-symbol">&lt;</span><span class="tsd-signature-symbol">{ </span>address<span class="tsd-signature-symbol">: </span><a href="address.html" class="tsd-signature-type" data-tsd-kind="Class">Address</a><span class="tsd-signature-symbol">; </span>info<span class="tsd-signature-symbol">: </span><a href="../index.html#transactionsbatchinfo" class="tsd-signature-type" data-tsd-kind="Type alias">TransactionsBatchInfo</a><span class="tsd-signature-symbol">; </span>transactions<span class="tsd-signature-symbol">: </span><a href="../index.html#transaction" class="tsd-signature-type" data-tsd-kind="Type alias">Transaction</a><span class="tsd-signature-symbol">&lt;</span><a href="address.html" class="tsd-signature-type" data-tsd-kind="Class">Address</a><span class="tsd-signature-symbol">&gt;</span><span class="tsd-signature-symbol">[]</span><span class="tsd-signature-symbol"> }</span><span class="tsd-signature-symbol">, </span><span class="tsd-signature-symbol">{ </span>address<span class="tsd-signature-symbol">: </span><a href="address.html" class="tsd-signature-type" data-tsd-kind="Class">Address</a><span class="tsd-signature-symbol">; </span>info<span class="tsd-signature-symbol">: </span><a href="../index.html#transactionsbatchinfo" class="tsd-signature-type" data-tsd-kind="Type alias">TransactionsBatchInfo</a><span class="tsd-signature-symbol">; </span>transactions<span class="tsd-signature-symbol">: </span><a href="../index.html#transaction" class="tsd-signature-type" data-tsd-kind="Type alias">Transaction</a><span class="tsd-signature-symbol">&lt;</span><a href="address.html" class="tsd-signature-type" data-tsd-kind="Class">Address</a><span class="tsd-signature-symbol">&gt;</span><span class="tsd-signature-symbol">[]</span><span class="tsd-signature-symbol"> }</span><span class="tsd-signature-symbol">&gt;</span></li>
					</ul>
					<ul class="tsd-descriptions">
						<li class="tsd-description">
							<aside class="tsd-sources">
								<ul>
<<<<<<< HEAD
									<li>Defined in <a href="https://github.com/broxus/ton-inpage-provider/blob/bbbd821/src/stream.ts#L41">src/stream.ts:41</a></li>
=======
									<li>Defined in <a href="https://github.com/broxus/ton-inpage-provider/blob/7b10c02/src/stream.ts#L41">src/stream.ts:41</a></li>
>>>>>>> 397eac64
								</ul>
							</aside>
							<div class="tsd-comment tsd-typography">
								<div class="lead">
									<p>Returns stream of old transactions</p>
								</div>
							</div>
							<h4 class="tsd-parameters-title">Parameters</h4>
							<ul class="tsd-parameters">
								<li>
									<h5>address: <a href="address.html" class="tsd-signature-type" data-tsd-kind="Class">Address</a></h5>
								</li>
								<li>
									<h5><span class="tsd-flag ts-flagOptional">Optional</span> filter: <span class="tsd-signature-symbol">{ </span>fromLt<span class="tsd-signature-symbol">?: </span><span class="tsd-signature-type">string</span><span class="tsd-signature-symbol">; </span>fromUtime<span class="tsd-signature-symbol">?: </span><span class="tsd-signature-type">number</span><span class="tsd-signature-symbol"> }</span></h5>
									<ul class="tsd-parameters">
										<li class="tsd-parameter">
											<h5><span class="tsd-flag ts-flagOptional">Optional</span> from<wbr>Lt<span class="tsd-signature-symbol">?: </span><span class="tsd-signature-type">string</span></h5>
										</li>
										<li class="tsd-parameter">
											<h5><span class="tsd-flag ts-flagOptional">Optional</span> from<wbr>Utime<span class="tsd-signature-symbol">?: </span><span class="tsd-signature-type">number</span></h5>
										</li>
									</ul>
								</li>
							</ul>
							<h4 class="tsd-returns-title">Returns <a href="../interfaces/stream.html" class="tsd-signature-type" data-tsd-kind="Interface">Stream</a><span class="tsd-signature-symbol">&lt;</span><span class="tsd-signature-symbol">{ </span>address<span class="tsd-signature-symbol">: </span><a href="address.html" class="tsd-signature-type" data-tsd-kind="Class">Address</a><span class="tsd-signature-symbol">; </span>info<span class="tsd-signature-symbol">: </span><a href="../index.html#transactionsbatchinfo" class="tsd-signature-type" data-tsd-kind="Type alias">TransactionsBatchInfo</a><span class="tsd-signature-symbol">; </span>transactions<span class="tsd-signature-symbol">: </span><a href="../index.html#transaction" class="tsd-signature-type" data-tsd-kind="Type alias">Transaction</a><span class="tsd-signature-symbol">&lt;</span><a href="address.html" class="tsd-signature-type" data-tsd-kind="Class">Address</a><span class="tsd-signature-symbol">&gt;</span><span class="tsd-signature-symbol">[]</span><span class="tsd-signature-symbol"> }</span><span class="tsd-signature-symbol">, </span><span class="tsd-signature-symbol">{ </span>address<span class="tsd-signature-symbol">: </span><a href="address.html" class="tsd-signature-type" data-tsd-kind="Class">Address</a><span class="tsd-signature-symbol">; </span>info<span class="tsd-signature-symbol">: </span><a href="../index.html#transactionsbatchinfo" class="tsd-signature-type" data-tsd-kind="Type alias">TransactionsBatchInfo</a><span class="tsd-signature-symbol">; </span>transactions<span class="tsd-signature-symbol">: </span><a href="../index.html#transaction" class="tsd-signature-type" data-tsd-kind="Type alias">Transaction</a><span class="tsd-signature-symbol">&lt;</span><a href="address.html" class="tsd-signature-type" data-tsd-kind="Class">Address</a><span class="tsd-signature-symbol">&gt;</span><span class="tsd-signature-symbol">[]</span><span class="tsd-signature-symbol"> }</span><span class="tsd-signature-symbol">&gt;</span></h4>
						</li>
					</ul>
				</section>
				<section class="tsd-panel tsd-member tsd-kind-method tsd-parent-kind-class">
					<a name="states" class="tsd-anchor"></a>
					<h3>states</h3>
					<ul class="tsd-signatures tsd-kind-method tsd-parent-kind-class">
						<li class="tsd-signature tsd-kind-icon">states<span class="tsd-signature-symbol">(</span>address<span class="tsd-signature-symbol">: </span><a href="address.html" class="tsd-signature-type" data-tsd-kind="Class">Address</a><span class="tsd-signature-symbol">)</span><span class="tsd-signature-symbol">: </span><a href="../interfaces/stream.html" class="tsd-signature-type" data-tsd-kind="Interface">Stream</a><span class="tsd-signature-symbol">&lt;</span><span class="tsd-signature-symbol">{ </span>address<span class="tsd-signature-symbol">: </span><a href="address.html" class="tsd-signature-type" data-tsd-kind="Class">Address</a><span class="tsd-signature-symbol">; </span>state<span class="tsd-signature-symbol">: </span><a href="../interfaces/contractstate.html" class="tsd-signature-type" data-tsd-kind="Interface">ContractState</a><span class="tsd-signature-symbol"> }</span><span class="tsd-signature-symbol">, </span><span class="tsd-signature-symbol">{ </span>address<span class="tsd-signature-symbol">: </span><a href="address.html" class="tsd-signature-type" data-tsd-kind="Class">Address</a><span class="tsd-signature-symbol">; </span>state<span class="tsd-signature-symbol">: </span><a href="../interfaces/contractstate.html" class="tsd-signature-type" data-tsd-kind="Interface">ContractState</a><span class="tsd-signature-symbol"> }</span><span class="tsd-signature-symbol">&gt;</span></li>
					</ul>
					<ul class="tsd-descriptions">
						<li class="tsd-description">
							<aside class="tsd-sources">
								<ul>
<<<<<<< HEAD
									<li>Defined in <a href="https://github.com/broxus/ton-inpage-provider/blob/bbbd821/src/stream.ts#L62">src/stream.ts:62</a></li>
=======
									<li>Defined in <a href="https://github.com/broxus/ton-inpage-provider/blob/7b10c02/src/stream.ts#L62">src/stream.ts:62</a></li>
>>>>>>> 397eac64
								</ul>
							</aside>
							<h4 class="tsd-parameters-title">Parameters</h4>
							<ul class="tsd-parameters">
								<li>
									<h5>address: <a href="address.html" class="tsd-signature-type" data-tsd-kind="Class">Address</a></h5>
								</li>
							</ul>
							<h4 class="tsd-returns-title">Returns <a href="../interfaces/stream.html" class="tsd-signature-type" data-tsd-kind="Interface">Stream</a><span class="tsd-signature-symbol">&lt;</span><span class="tsd-signature-symbol">{ </span>address<span class="tsd-signature-symbol">: </span><a href="address.html" class="tsd-signature-type" data-tsd-kind="Class">Address</a><span class="tsd-signature-symbol">; </span>state<span class="tsd-signature-symbol">: </span><a href="../interfaces/contractstate.html" class="tsd-signature-type" data-tsd-kind="Interface">ContractState</a><span class="tsd-signature-symbol"> }</span><span class="tsd-signature-symbol">, </span><span class="tsd-signature-symbol">{ </span>address<span class="tsd-signature-symbol">: </span><a href="address.html" class="tsd-signature-type" data-tsd-kind="Class">Address</a><span class="tsd-signature-symbol">; </span>state<span class="tsd-signature-symbol">: </span><a href="../interfaces/contractstate.html" class="tsd-signature-type" data-tsd-kind="Interface">ContractState</a><span class="tsd-signature-symbol"> }</span><span class="tsd-signature-symbol">&gt;</span></h4>
						</li>
					</ul>
				</section>
				<section class="tsd-panel tsd-member tsd-kind-method tsd-parent-kind-class">
					<a name="transactions" class="tsd-anchor"></a>
					<h3>transactions</h3>
					<ul class="tsd-signatures tsd-kind-method tsd-parent-kind-class">
						<li class="tsd-signature tsd-kind-icon">transactions<span class="tsd-signature-symbol">(</span>address<span class="tsd-signature-symbol">: </span><a href="address.html" class="tsd-signature-type" data-tsd-kind="Class">Address</a><span class="tsd-signature-symbol">)</span><span class="tsd-signature-symbol">: </span><a href="../interfaces/stream.html" class="tsd-signature-type" data-tsd-kind="Interface">Stream</a><span class="tsd-signature-symbol">&lt;</span><span class="tsd-signature-symbol">{ </span>address<span class="tsd-signature-symbol">: </span><a href="address.html" class="tsd-signature-type" data-tsd-kind="Class">Address</a><span class="tsd-signature-symbol">; </span>info<span class="tsd-signature-symbol">: </span><a href="../index.html#transactionsbatchinfo" class="tsd-signature-type" data-tsd-kind="Type alias">TransactionsBatchInfo</a><span class="tsd-signature-symbol">; </span>transactions<span class="tsd-signature-symbol">: </span><a href="../index.html#transaction" class="tsd-signature-type" data-tsd-kind="Type alias">Transaction</a><span class="tsd-signature-symbol">&lt;</span><a href="address.html" class="tsd-signature-type" data-tsd-kind="Class">Address</a><span class="tsd-signature-symbol">&gt;</span><span class="tsd-signature-symbol">[]</span><span class="tsd-signature-symbol"> }</span><span class="tsd-signature-symbol">, </span><span class="tsd-signature-symbol">{ </span>address<span class="tsd-signature-symbol">: </span><a href="address.html" class="tsd-signature-type" data-tsd-kind="Class">Address</a><span class="tsd-signature-symbol">; </span>info<span class="tsd-signature-symbol">: </span><a href="../index.html#transactionsbatchinfo" class="tsd-signature-type" data-tsd-kind="Type alias">TransactionsBatchInfo</a><span class="tsd-signature-symbol">; </span>transactions<span class="tsd-signature-symbol">: </span><a href="../index.html#transaction" class="tsd-signature-type" data-tsd-kind="Type alias">Transaction</a><span class="tsd-signature-symbol">&lt;</span><a href="address.html" class="tsd-signature-type" data-tsd-kind="Class">Address</a><span class="tsd-signature-symbol">&gt;</span><span class="tsd-signature-symbol">[]</span><span class="tsd-signature-symbol"> }</span><span class="tsd-signature-symbol">&gt;</span></li>
					</ul>
					<ul class="tsd-descriptions">
						<li class="tsd-description">
							<aside class="tsd-sources">
								<ul>
<<<<<<< HEAD
									<li>Defined in <a href="https://github.com/broxus/ton-inpage-provider/blob/bbbd821/src/stream.ts#L34">src/stream.ts:34</a></li>
=======
									<li>Defined in <a href="https://github.com/broxus/ton-inpage-provider/blob/7b10c02/src/stream.ts#L34">src/stream.ts:34</a></li>
>>>>>>> 397eac64
								</ul>
							</aside>
							<div class="tsd-comment tsd-typography">
								<div class="lead">
									<p>Returns stream of new transactions</p>
								</div>
							</div>
							<h4 class="tsd-parameters-title">Parameters</h4>
							<ul class="tsd-parameters">
								<li>
									<h5>address: <a href="address.html" class="tsd-signature-type" data-tsd-kind="Class">Address</a></h5>
								</li>
							</ul>
							<h4 class="tsd-returns-title">Returns <a href="../interfaces/stream.html" class="tsd-signature-type" data-tsd-kind="Interface">Stream</a><span class="tsd-signature-symbol">&lt;</span><span class="tsd-signature-symbol">{ </span>address<span class="tsd-signature-symbol">: </span><a href="address.html" class="tsd-signature-type" data-tsd-kind="Class">Address</a><span class="tsd-signature-symbol">; </span>info<span class="tsd-signature-symbol">: </span><a href="../index.html#transactionsbatchinfo" class="tsd-signature-type" data-tsd-kind="Type alias">TransactionsBatchInfo</a><span class="tsd-signature-symbol">; </span>transactions<span class="tsd-signature-symbol">: </span><a href="../index.html#transaction" class="tsd-signature-type" data-tsd-kind="Type alias">Transaction</a><span class="tsd-signature-symbol">&lt;</span><a href="address.html" class="tsd-signature-type" data-tsd-kind="Class">Address</a><span class="tsd-signature-symbol">&gt;</span><span class="tsd-signature-symbol">[]</span><span class="tsd-signature-symbol"> }</span><span class="tsd-signature-symbol">, </span><span class="tsd-signature-symbol">{ </span>address<span class="tsd-signature-symbol">: </span><a href="address.html" class="tsd-signature-type" data-tsd-kind="Class">Address</a><span class="tsd-signature-symbol">; </span>info<span class="tsd-signature-symbol">: </span><a href="../index.html#transactionsbatchinfo" class="tsd-signature-type" data-tsd-kind="Type alias">TransactionsBatchInfo</a><span class="tsd-signature-symbol">; </span>transactions<span class="tsd-signature-symbol">: </span><a href="../index.html#transaction" class="tsd-signature-type" data-tsd-kind="Type alias">Transaction</a><span class="tsd-signature-symbol">&lt;</span><a href="address.html" class="tsd-signature-type" data-tsd-kind="Class">Address</a><span class="tsd-signature-symbol">&gt;</span><span class="tsd-signature-symbol">[]</span><span class="tsd-signature-symbol"> }</span><span class="tsd-signature-symbol">&gt;</span></h4>
						</li>
					</ul>
				</section>
				<section class="tsd-panel tsd-member tsd-kind-method tsd-parent-kind-class">
					<a name="unsubscribe" class="tsd-anchor"></a>
					<h3>unsubscribe</h3>
					<ul class="tsd-signatures tsd-kind-method tsd-parent-kind-class">
						<li class="tsd-signature tsd-kind-icon">unsubscribe<span class="tsd-signature-symbol">(</span><span class="tsd-signature-symbol">)</span><span class="tsd-signature-symbol">: </span><span class="tsd-signature-type">Promise</span><span class="tsd-signature-symbol">&lt;</span><span class="tsd-signature-type">void</span><span class="tsd-signature-symbol">&gt;</span></li>
					</ul>
					<ul class="tsd-descriptions">
						<li class="tsd-description">
							<aside class="tsd-sources">
								<ul>
<<<<<<< HEAD
									<li>Defined in <a href="https://github.com/broxus/ton-inpage-provider/blob/bbbd821/src/stream.ts#L66">src/stream.ts:66</a></li>
=======
									<li>Defined in <a href="https://github.com/broxus/ton-inpage-provider/blob/7b10c02/src/stream.ts#L66">src/stream.ts:66</a></li>
>>>>>>> 397eac64
								</ul>
							</aside>
							<h4 class="tsd-returns-title">Returns <span class="tsd-signature-type">Promise</span><span class="tsd-signature-symbol">&lt;</span><span class="tsd-signature-type">void</span><span class="tsd-signature-symbol">&gt;</span></h4>
						</li>
					</ul>
				</section>
			</section>
		</div>
		<div class="col-4 col-menu menu-sticky-wrap menu-highlight">
			<nav class="tsd-navigation primary">
				<ul>
					<li class=" ">
						<a href="../index.html">Exports</a>
					</li>
				</ul>
			</nav>
			<nav class="tsd-navigation secondary menu-sticky">
				<ul class="before-current">
				</ul>
				<ul class="current">
					<li class="current tsd-kind-class">
						<a href="subscriber.html" class="tsd-kind-icon">Subscriber</a>
						<ul>
							<li class=" tsd-kind-constructor tsd-parent-kind-class">
								<a href="subscriber.html#constructor" class="tsd-kind-icon">constructor</a>
							</li>
							<li class=" tsd-kind-method tsd-parent-kind-class">
								<a href="subscriber.html#oldtransactions" class="tsd-kind-icon">old<wbr>Transactions</a>
							</li>
							<li class=" tsd-kind-method tsd-parent-kind-class">
								<a href="subscriber.html#states" class="tsd-kind-icon">states</a>
							</li>
							<li class=" tsd-kind-method tsd-parent-kind-class">
								<a href="subscriber.html#transactions" class="tsd-kind-icon">transactions</a>
							</li>
							<li class=" tsd-kind-method tsd-parent-kind-class">
								<a href="subscriber.html#unsubscribe" class="tsd-kind-icon">unsubscribe</a>
							</li>
						</ul>
					</li>
				</ul>
				<ul class="after-current">
				</ul>
			</nav>
		</div>
	</div>
</div>
<footer>
	<div class="container">
		<h2>Legend</h2>
		<div class="tsd-legend-group">
			<ul class="tsd-legend">
				<li class="tsd-kind-constructor tsd-parent-kind-class"><span class="tsd-kind-icon">Constructor</span></li>
				<li class="tsd-kind-property tsd-parent-kind-class"><span class="tsd-kind-icon">Property</span></li>
				<li class="tsd-kind-method tsd-parent-kind-class"><span class="tsd-kind-icon">Method</span></li>
			</ul>
			<ul class="tsd-legend">
				<li class="tsd-kind-property tsd-parent-kind-interface"><span class="tsd-kind-icon">Property</span></li>
				<li class="tsd-kind-method tsd-parent-kind-interface"><span class="tsd-kind-icon">Method</span></li>
			</ul>
			<ul class="tsd-legend">
				<li class="tsd-kind-method tsd-parent-kind-class tsd-is-inherited"><span class="tsd-kind-icon">Inherited method</span></li>
			</ul>
		</div>
	</div>
</footer>
<div class="overlay"></div>
<script src="../assets/js/main.js"></script>
</body>
</html><|MERGE_RESOLUTION|>--- conflicted
+++ resolved
@@ -107,11 +107,7 @@
 						<li class="tsd-description">
 							<aside class="tsd-sources">
 								<ul>
-<<<<<<< HEAD
-									<li>Defined in <a href="https://github.com/broxus/ton-inpage-provider/blob/bbbd821/src/stream.ts#L26">src/stream.ts:26</a></li>
-=======
-									<li>Defined in <a href="https://github.com/broxus/ton-inpage-provider/blob/7b10c02/src/stream.ts#L26">src/stream.ts:26</a></li>
->>>>>>> 397eac64
+									<li>Defined in <a href="https://github.com/broxus/ton-inpage-provider/blob/8708874/src/stream.ts#L26">src/stream.ts:26</a></li>
 								</ul>
 							</aside>
 							<h4 class="tsd-parameters-title">Parameters</h4>
@@ -137,11 +133,7 @@
 						<li class="tsd-description">
 							<aside class="tsd-sources">
 								<ul>
-<<<<<<< HEAD
-									<li>Defined in <a href="https://github.com/broxus/ton-inpage-provider/blob/bbbd821/src/stream.ts#L41">src/stream.ts:41</a></li>
-=======
-									<li>Defined in <a href="https://github.com/broxus/ton-inpage-provider/blob/7b10c02/src/stream.ts#L41">src/stream.ts:41</a></li>
->>>>>>> 397eac64
+									<li>Defined in <a href="https://github.com/broxus/ton-inpage-provider/blob/8708874/src/stream.ts#L41">src/stream.ts:41</a></li>
 								</ul>
 							</aside>
 							<div class="tsd-comment tsd-typography">
@@ -180,11 +172,7 @@
 						<li class="tsd-description">
 							<aside class="tsd-sources">
 								<ul>
-<<<<<<< HEAD
-									<li>Defined in <a href="https://github.com/broxus/ton-inpage-provider/blob/bbbd821/src/stream.ts#L62">src/stream.ts:62</a></li>
-=======
-									<li>Defined in <a href="https://github.com/broxus/ton-inpage-provider/blob/7b10c02/src/stream.ts#L62">src/stream.ts:62</a></li>
->>>>>>> 397eac64
+									<li>Defined in <a href="https://github.com/broxus/ton-inpage-provider/blob/8708874/src/stream.ts#L62">src/stream.ts:62</a></li>
 								</ul>
 							</aside>
 							<h4 class="tsd-parameters-title">Parameters</h4>
@@ -207,11 +195,7 @@
 						<li class="tsd-description">
 							<aside class="tsd-sources">
 								<ul>
-<<<<<<< HEAD
-									<li>Defined in <a href="https://github.com/broxus/ton-inpage-provider/blob/bbbd821/src/stream.ts#L34">src/stream.ts:34</a></li>
-=======
-									<li>Defined in <a href="https://github.com/broxus/ton-inpage-provider/blob/7b10c02/src/stream.ts#L34">src/stream.ts:34</a></li>
->>>>>>> 397eac64
+									<li>Defined in <a href="https://github.com/broxus/ton-inpage-provider/blob/8708874/src/stream.ts#L34">src/stream.ts:34</a></li>
 								</ul>
 							</aside>
 							<div class="tsd-comment tsd-typography">
@@ -239,11 +223,7 @@
 						<li class="tsd-description">
 							<aside class="tsd-sources">
 								<ul>
-<<<<<<< HEAD
-									<li>Defined in <a href="https://github.com/broxus/ton-inpage-provider/blob/bbbd821/src/stream.ts#L66">src/stream.ts:66</a></li>
-=======
-									<li>Defined in <a href="https://github.com/broxus/ton-inpage-provider/blob/7b10c02/src/stream.ts#L66">src/stream.ts:66</a></li>
->>>>>>> 397eac64
+									<li>Defined in <a href="https://github.com/broxus/ton-inpage-provider/blob/8708874/src/stream.ts#L66">src/stream.ts:66</a></li>
 								</ul>
 							</aside>
 							<h4 class="tsd-returns-title">Returns <span class="tsd-signature-type">Promise</span><span class="tsd-signature-symbol">&lt;</span><span class="tsd-signature-type">void</span><span class="tsd-signature-symbol">&gt;</span></h4>
