--- conflicted
+++ resolved
@@ -113,11 +113,7 @@
 							<aside class="tsd-sources">
 								<p>Overrides Error.constructor</p>
 								<ul>
-<<<<<<< HEAD
-									<li>Defined in <a href="https://github.com/broxus/ton-inpage-provider/blob/bbbd821/src/contract.ts#L254">src/contract.ts:254</a></li>
-=======
-									<li>Defined in <a href="https://github.com/broxus/ton-inpage-provider/blob/7b10c02/src/contract.ts#L254">src/contract.ts:254</a></li>
->>>>>>> 397eac64
+									<li>Defined in <a href="https://github.com/broxus/ton-inpage-provider/blob/8708874/src/contract.ts#L254">src/contract.ts:254</a></li>
 								</ul>
 							</aside>
 							<h4 class="tsd-parameters-title">Parameters</h4>
