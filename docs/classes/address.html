--- conflicted
+++ resolved
@@ -110,11 +110,7 @@
 						<li class="tsd-description">
 							<aside class="tsd-sources">
 								<ul>
-<<<<<<< HEAD
-									<li>Defined in <a href="https://github.com/broxus/ton-inpage-provider/blob/bbbd821/src/utils.ts#L33">src/utils.ts:33</a></li>
-=======
-									<li>Defined in <a href="https://github.com/broxus/ton-inpage-provider/blob/7b10c02/src/utils.ts#L32">src/utils.ts:32</a></li>
->>>>>>> 397eac64
+									<li>Defined in <a href="https://github.com/broxus/ton-inpage-provider/blob/8708874/src/utils.ts#L33">src/utils.ts:33</a></li>
 								</ul>
 							</aside>
 							<h4 class="tsd-parameters-title">Parameters</h4>
@@ -140,11 +136,7 @@
 						<li class="tsd-description">
 							<aside class="tsd-sources">
 								<ul>
-<<<<<<< HEAD
-									<li>Defined in <a href="https://github.com/broxus/ton-inpage-provider/blob/bbbd821/src/utils.ts#L43">src/utils.ts:43</a></li>
-=======
-									<li>Defined in <a href="https://github.com/broxus/ton-inpage-provider/blob/7b10c02/src/utils.ts#L42">src/utils.ts:42</a></li>
->>>>>>> 397eac64
+									<li>Defined in <a href="https://github.com/broxus/ton-inpage-provider/blob/8708874/src/utils.ts#L43">src/utils.ts:43</a></li>
 								</ul>
 							</aside>
 							<h4 class="tsd-parameters-title">Parameters</h4>
@@ -167,11 +159,7 @@
 						<li class="tsd-description">
 							<aside class="tsd-sources">
 								<ul>
-<<<<<<< HEAD
-									<li>Defined in <a href="https://github.com/broxus/ton-inpage-provider/blob/bbbd821/src/utils.ts#L39">src/utils.ts:39</a></li>
-=======
-									<li>Defined in <a href="https://github.com/broxus/ton-inpage-provider/blob/7b10c02/src/utils.ts#L38">src/utils.ts:38</a></li>
->>>>>>> 397eac64
+									<li>Defined in <a href="https://github.com/broxus/ton-inpage-provider/blob/8708874/src/utils.ts#L39">src/utils.ts:39</a></li>
 								</ul>
 							</aside>
 							<h4 class="tsd-returns-title">Returns <span class="tsd-signature-type">string</span></h4>
