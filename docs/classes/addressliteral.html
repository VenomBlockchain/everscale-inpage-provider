<!doctype html>
<html class="default no-js">
<head>
	<meta charset="utf-8">
	<meta http-equiv="X-UA-Compatible" content="IE=edge">
	<title>AddressLiteral | ton-inpage-provider - v0.1.29</title>
	<meta name="description" content="Documentation for ton-inpage-provider - v0.1.29">
	<meta name="viewport" content="width=device-width, initial-scale=1">
	<link rel="stylesheet" href="../assets/css/main.css">
	<script async src="../assets/js/search.js" id="search-script"></script>
</head>
<body>
<header>
	<div class="tsd-page-toolbar">
		<div class="container">
			<div class="table-wrap">
				<div class="table-cell" id="tsd-search" data-index="../assets/js/search.json" data-base="..">
					<div class="field">
						<label for="tsd-search-field" class="tsd-widget search no-caption">Search</label>
						<input id="tsd-search-field" type="text" />
					</div>
					<ul class="results">
						<li class="state loading">Preparing search index...</li>
						<li class="state failure">The search index is not available</li>
					</ul>
					<a href="../index.html" class="title">ton-inpage-provider - v0.1.29</a>
				</div>
				<div class="table-cell" id="tsd-widgets">
					<div id="tsd-filter">
						<a href="#" class="tsd-widget options no-caption" data-toggle="options">Options</a>
						<div class="tsd-filter-group">
							<div class="tsd-select" id="tsd-filter-visibility">
								<span class="tsd-select-label">All</span>
								<ul class="tsd-select-list">
									<li data-value="public">Public</li>
									<li data-value="protected">Public/Protected</li>
									<li data-value="private" class="selected">All</li>
								</ul>
							</div>
							<input type="checkbox" id="tsd-filter-inherited" checked />
							<label class="tsd-widget" for="tsd-filter-inherited">Inherited</label>
							<input type="checkbox" id="tsd-filter-externals" checked />
							<label class="tsd-widget" for="tsd-filter-externals">Externals</label>
						</div>
					</div>
					<a href="#" class="tsd-widget menu no-caption" data-toggle="menu">Menu</a>
				</div>
			</div>
		</div>
	</div>
	<div class="tsd-page-title">
		<div class="container">
			<ul class="tsd-breadcrumb">
				<li>
					<a href="../index.html">ton-inpage-provider - v0.1.29</a>
				</li>
				<li>
					<a href="addressliteral.html">AddressLiteral</a>
				</li>
			</ul>
			<h1>Class AddressLiteral&lt;T&gt;</h1>
		</div>
	</div>
</header>
<div class="container container-main">
	<div class="row">
		<div class="col-8 col-content">
			<section class="tsd-panel tsd-type-parameters">
				<h3>Type parameters</h3>
				<ul class="tsd-type-parameters">
					<li>
						<h4>T<span class="tsd-signature-symbol">: </span><span class="tsd-signature-type">string</span></h4>
					</li>
				</ul>
			</section>
			<section class="tsd-panel tsd-hierarchy">
				<h3>Hierarchy</h3>
				<ul class="tsd-hierarchy">
					<li>
						<a href="address.html" class="tsd-signature-type" data-tsd-kind="Class">Address</a>
						<ul class="tsd-hierarchy">
							<li>
								<span class="target">AddressLiteral</span>
							</li>
						</ul>
					</li>
				</ul>
			</section>
			<section class="tsd-panel-group tsd-index-group">
				<h2>Index</h2>
				<section class="tsd-panel tsd-index-panel">
					<div class="tsd-index-content">
						<section class="tsd-index-section ">
							<h3>Constructors</h3>
							<ul class="tsd-index-list">
								<li class="tsd-kind-constructor tsd-parent-kind-class tsd-has-type-parameter tsd-is-overwrite"><a href="addressliteral.html#constructor" class="tsd-kind-icon">constructor</a></li>
							</ul>
						</section>
						<section class="tsd-index-section tsd-is-inherited">
							<h3>Methods</h3>
							<ul class="tsd-index-list">
								<li class="tsd-kind-method tsd-parent-kind-class tsd-is-inherited"><a href="addressliteral.html#equals" class="tsd-kind-icon">equals</a></li>
								<li class="tsd-kind-method tsd-parent-kind-class tsd-is-inherited"><a href="addressliteral.html#tostring" class="tsd-kind-icon">to<wbr>String</a></li>
							</ul>
						</section>
					</div>
				</section>
			</section>
			<section class="tsd-panel-group tsd-member-group ">
				<h2>Constructors</h2>
				<section class="tsd-panel tsd-member tsd-kind-constructor tsd-parent-kind-class tsd-has-type-parameter tsd-is-overwrite">
					<a name="constructor" class="tsd-anchor"></a>
					<h3>constructor</h3>
					<ul class="tsd-signatures tsd-kind-constructor tsd-parent-kind-class tsd-has-type-parameter tsd-is-overwrite">
						<li class="tsd-signature tsd-kind-icon">new <wbr>Address<wbr>Literal&lt;T&gt;<span class="tsd-signature-symbol">(</span>address<span class="tsd-signature-symbol">: </span><span class="tsd-signature-type">AddressImpl</span><span class="tsd-signature-symbol">&lt;</span><span class="tsd-signature-type">T</span><span class="tsd-signature-symbol">, </span><span class="tsd-signature-type">Lowercase</span><span class="tsd-signature-symbol">&gt;</span><span class="tsd-signature-symbol">)</span><span class="tsd-signature-symbol">: </span><a href="addressliteral.html" class="tsd-signature-type" data-tsd-kind="Class">AddressLiteral</a><span class="tsd-signature-symbol">&lt;</span><span class="tsd-signature-type">T</span><span class="tsd-signature-symbol">&gt;</span></li>
					</ul>
					<ul class="tsd-descriptions">
						<li class="tsd-description">
							<aside class="tsd-sources">
								<p>Overrides <a href="address.html">Address</a>.<a href="address.html#constructor">constructor</a></p>
								<ul>
<<<<<<< HEAD
									<li>Defined in <a href="https://github.com/broxus/ton-inpage-provider/blob/bbbd821/src/utils.ts#L55">src/utils.ts:55</a></li>
=======
									<li>Defined in <a href="https://github.com/broxus/ton-inpage-provider/blob/7b10c02/src/utils.ts#L54">src/utils.ts:54</a></li>
>>>>>>> 397eac64
								</ul>
							</aside>
							<h4 class="tsd-type-parameters-title">Type parameters</h4>
							<ul class="tsd-type-parameters">
								<li>
									<h4>T<span class="tsd-signature-symbol">: </span><span class="tsd-signature-type">string</span></h4>
								</li>
							</ul>
							<h4 class="tsd-parameters-title">Parameters</h4>
							<ul class="tsd-parameters">
								<li>
									<h5>address: <span class="tsd-signature-type">AddressImpl</span><span class="tsd-signature-symbol">&lt;</span><span class="tsd-signature-type">T</span><span class="tsd-signature-symbol">, </span><span class="tsd-signature-type">Lowercase</span><span class="tsd-signature-symbol">&gt;</span></h5>
								</li>
							</ul>
							<h4 class="tsd-returns-title">Returns <a href="addressliteral.html" class="tsd-signature-type" data-tsd-kind="Class">AddressLiteral</a><span class="tsd-signature-symbol">&lt;</span><span class="tsd-signature-type">T</span><span class="tsd-signature-symbol">&gt;</span></h4>
						</li>
					</ul>
				</section>
			</section>
			<section class="tsd-panel-group tsd-member-group tsd-is-inherited">
				<h2>Methods</h2>
				<section class="tsd-panel tsd-member tsd-kind-method tsd-parent-kind-class tsd-is-inherited">
					<a name="equals" class="tsd-anchor"></a>
					<h3>equals</h3>
					<ul class="tsd-signatures tsd-kind-method tsd-parent-kind-class tsd-is-inherited">
						<li class="tsd-signature tsd-kind-icon">equals<span class="tsd-signature-symbol">(</span>other<span class="tsd-signature-symbol">: </span><span class="tsd-signature-type">string</span><span class="tsd-signature-symbol"> | </span><a href="address.html" class="tsd-signature-type" data-tsd-kind="Class">Address</a><span class="tsd-signature-symbol">)</span><span class="tsd-signature-symbol">: </span><span class="tsd-signature-type">boolean</span></li>
					</ul>
					<ul class="tsd-descriptions">
						<li class="tsd-description">
							<aside class="tsd-sources">
								<p>Inherited from <a href="address.html">Address</a>.<a href="address.html#equals">equals</a></p>
								<ul>
<<<<<<< HEAD
									<li>Defined in <a href="https://github.com/broxus/ton-inpage-provider/blob/bbbd821/src/utils.ts#L43">src/utils.ts:43</a></li>
=======
									<li>Defined in <a href="https://github.com/broxus/ton-inpage-provider/blob/7b10c02/src/utils.ts#L42">src/utils.ts:42</a></li>
>>>>>>> 397eac64
								</ul>
							</aside>
							<h4 class="tsd-parameters-title">Parameters</h4>
							<ul class="tsd-parameters">
								<li>
									<h5>other: <span class="tsd-signature-type">string</span><span class="tsd-signature-symbol"> | </span><a href="address.html" class="tsd-signature-type" data-tsd-kind="Class">Address</a></h5>
								</li>
							</ul>
							<h4 class="tsd-returns-title">Returns <span class="tsd-signature-type">boolean</span></h4>
						</li>
					</ul>
				</section>
				<section class="tsd-panel tsd-member tsd-kind-method tsd-parent-kind-class tsd-is-inherited">
					<a name="tostring" class="tsd-anchor"></a>
					<h3>to<wbr>String</h3>
					<ul class="tsd-signatures tsd-kind-method tsd-parent-kind-class tsd-is-inherited">
						<li class="tsd-signature tsd-kind-icon">to<wbr>String<span class="tsd-signature-symbol">(</span><span class="tsd-signature-symbol">)</span><span class="tsd-signature-symbol">: </span><span class="tsd-signature-type">string</span></li>
					</ul>
					<ul class="tsd-descriptions">
						<li class="tsd-description">
							<aside class="tsd-sources">
								<p>Inherited from <a href="address.html">Address</a>.<a href="address.html#tostring">toString</a></p>
								<ul>
<<<<<<< HEAD
									<li>Defined in <a href="https://github.com/broxus/ton-inpage-provider/blob/bbbd821/src/utils.ts#L39">src/utils.ts:39</a></li>
=======
									<li>Defined in <a href="https://github.com/broxus/ton-inpage-provider/blob/7b10c02/src/utils.ts#L38">src/utils.ts:38</a></li>
>>>>>>> 397eac64
								</ul>
							</aside>
							<h4 class="tsd-returns-title">Returns <span class="tsd-signature-type">string</span></h4>
						</li>
					</ul>
				</section>
			</section>
		</div>
		<div class="col-4 col-menu menu-sticky-wrap menu-highlight">
			<nav class="tsd-navigation primary">
				<ul>
					<li class=" ">
						<a href="../index.html">Exports</a>
					</li>
				</ul>
			</nav>
			<nav class="tsd-navigation secondary menu-sticky">
				<ul class="before-current">
				</ul>
				<ul class="current">
					<li class="current tsd-kind-class tsd-has-type-parameter">
						<a href="addressliteral.html" class="tsd-kind-icon">Address<wbr>Literal</a>
						<ul>
							<li class=" tsd-kind-constructor tsd-parent-kind-class tsd-has-type-parameter tsd-is-overwrite">
								<a href="addressliteral.html#constructor" class="tsd-kind-icon">constructor</a>
							</li>
							<li class=" tsd-kind-method tsd-parent-kind-class tsd-is-inherited">
								<a href="addressliteral.html#equals" class="tsd-kind-icon">equals</a>
							</li>
							<li class=" tsd-kind-method tsd-parent-kind-class tsd-is-inherited">
								<a href="addressliteral.html#tostring" class="tsd-kind-icon">to<wbr>String</a>
							</li>
						</ul>
					</li>
				</ul>
				<ul class="after-current">
				</ul>
			</nav>
		</div>
	</div>
</div>
<footer>
	<div class="container">
		<h2>Legend</h2>
		<div class="tsd-legend-group">
			<ul class="tsd-legend">
				<li class="tsd-kind-constructor tsd-parent-kind-class"><span class="tsd-kind-icon">Constructor</span></li>
				<li class="tsd-kind-property tsd-parent-kind-class"><span class="tsd-kind-icon">Property</span></li>
				<li class="tsd-kind-method tsd-parent-kind-class"><span class="tsd-kind-icon">Method</span></li>
			</ul>
			<ul class="tsd-legend">
				<li class="tsd-kind-property tsd-parent-kind-interface"><span class="tsd-kind-icon">Property</span></li>
				<li class="tsd-kind-method tsd-parent-kind-interface"><span class="tsd-kind-icon">Method</span></li>
			</ul>
			<ul class="tsd-legend">
				<li class="tsd-kind-method tsd-parent-kind-class tsd-is-inherited"><span class="tsd-kind-icon">Inherited method</span></li>
			</ul>
		</div>
	</div>
</footer>
<div class="overlay"></div>
<script src="../assets/js/main.js"></script>
</body>
</html><|MERGE_RESOLUTION|>--- conflicted
+++ resolved
@@ -119,11 +119,7 @@
 							<aside class="tsd-sources">
 								<p>Overrides <a href="address.html">Address</a>.<a href="address.html#constructor">constructor</a></p>
 								<ul>
-<<<<<<< HEAD
-									<li>Defined in <a href="https://github.com/broxus/ton-inpage-provider/blob/bbbd821/src/utils.ts#L55">src/utils.ts:55</a></li>
-=======
-									<li>Defined in <a href="https://github.com/broxus/ton-inpage-provider/blob/7b10c02/src/utils.ts#L54">src/utils.ts:54</a></li>
->>>>>>> 397eac64
+									<li>Defined in <a href="https://github.com/broxus/ton-inpage-provider/blob/8708874/src/utils.ts#L55">src/utils.ts:55</a></li>
 								</ul>
 							</aside>
 							<h4 class="tsd-type-parameters-title">Type parameters</h4>
@@ -156,11 +152,7 @@
 							<aside class="tsd-sources">
 								<p>Inherited from <a href="address.html">Address</a>.<a href="address.html#equals">equals</a></p>
 								<ul>
-<<<<<<< HEAD
-									<li>Defined in <a href="https://github.com/broxus/ton-inpage-provider/blob/bbbd821/src/utils.ts#L43">src/utils.ts:43</a></li>
-=======
-									<li>Defined in <a href="https://github.com/broxus/ton-inpage-provider/blob/7b10c02/src/utils.ts#L42">src/utils.ts:42</a></li>
->>>>>>> 397eac64
+									<li>Defined in <a href="https://github.com/broxus/ton-inpage-provider/blob/8708874/src/utils.ts#L43">src/utils.ts:43</a></li>
 								</ul>
 							</aside>
 							<h4 class="tsd-parameters-title">Parameters</h4>
@@ -184,11 +176,7 @@
 							<aside class="tsd-sources">
 								<p>Inherited from <a href="address.html">Address</a>.<a href="address.html#tostring">toString</a></p>
 								<ul>
-<<<<<<< HEAD
-									<li>Defined in <a href="https://github.com/broxus/ton-inpage-provider/blob/bbbd821/src/utils.ts#L39">src/utils.ts:39</a></li>
-=======
-									<li>Defined in <a href="https://github.com/broxus/ton-inpage-provider/blob/7b10c02/src/utils.ts#L38">src/utils.ts:38</a></li>
->>>>>>> 397eac64
+									<li>Defined in <a href="https://github.com/broxus/ton-inpage-provider/blob/8708874/src/utils.ts#L39">src/utils.ts:39</a></li>
 								</ul>
 							</aside>
 							<h4 class="tsd-returns-title">Returns <span class="tsd-signature-type">string</span></h4>
